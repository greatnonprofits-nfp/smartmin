from __future__ import unicode_literals

import django.forms.models as model_forms
import json
import six

from django import forms
from django.conf import settings
from django.conf.urls import patterns, url
from django.contrib import messages
from django.contrib.auth import REDIRECT_FIELD_NAME, get_user_model
from django.core.exceptions import ImproperlyConfigured
from django.core.urlresolvers import reverse
from django.db import IntegrityError
from django.db.models import Q
from django.http import HttpResponseRedirect, HttpResponse
from django.utils.encoding import force_text
from django.utils.http import urlquote
from django.utils.translation import ugettext_lazy as _
from django.views.generic.edit import ModelFormMixin, UpdateView, CreateView, ProcessFormView, FormView
from django.views.generic.base import TemplateView
from django.views.generic import DetailView, ListView
from guardian.shortcuts import get_objects_for_user, assign_perm
from guardian.utils import get_anonymous_user
from smartmin.csv_imports.models import ImportTask
from . import widgets


def smart_url(url, obj=None):
    """
    URLs that start with @ are reversed, using the passed in arguments.

    Otherwise a straight % substitution is applied.
    """
    if url.find("@") >= 0:
        (args, value) = url.split('@')

        if args:
            val = getattr(obj, args, None)
            return reverse(value, args=[val])
        else:
            return reverse(value)
    else:
        if obj is None:
            return url
        else:
            return url % obj.id


class SmartView(object):
    fields = None
    exclude = None
    field_config = {}
    title = None
    refresh = 0
    template_name = None
    pjax = None

    # set by our CRUDL
    url_name = None

    # if we are part of a CRUDL, we keep a reference to it here, set by CRUDL
    crudl = None

    def __init__(self, *args):
        """
        There are a few variables we want to mantain in the instance, not the
        class.
        """
        self.extra_context = {}
        super(SmartView, self).__init__()

    def derive_title(self):
        """
        Returns the title used on this page.
        """
        return self.title

    @classmethod
    def derive_url_pattern(cls, path, action):
        """
        Returns the URL pattern for this view.
        """
        return r'^%s/%s/$' % (path, action)

    def has_permission(self, request, *args, **kwargs):
        """
        Figures out if the current user has permissions for this view.
        """
        self.kwargs = kwargs
        self.args = args
        self.request = request

        if not getattr(self, 'permission', None):
            return True
        else:
            # first check our anonymous permissions
            real_anon = get_anonymous_user()
            has_perm = real_anon.has_perm(self.permission)

            # if not, then check our real permissions
            if not has_perm:
                has_perm = request.user.has_perm(self.permission)

            # if not, perhaps we have it per object
            if not has_perm:
                has_perm = self.has_object_permission('get_object')

            # if still no luck, check if we have permissions on the parent object
            if not has_perm:
                has_perm = self.has_object_permission('get_parent_object')

            return has_perm

    def has_object_permission(self, getter_name):
        """
        Checks for object level permission for an arbitrary getter
        """
        obj = None
        obj_getter = getattr(self, getter_name, None)

        # get object requires pk
        if getter_name == "get_object" and 'pk' not in self.kwargs:
            return False

        if obj_getter:
            obj = obj_getter()
            if obj:
                return self.request.user.has_perm(getattr(self, 'permission', None), obj)

    def dispatch(self, request, *args, **kwargs):
        """
        Overloaded to check permissions if appropriate
        """
        def wrapper(request, *args, **kwargs):
            if not self.has_permission(request, *args, **kwargs):
                path = urlquote(request.get_full_path())
                login_url = kwargs.pop('login_url', settings.LOGIN_URL)
                redirect_field_name = kwargs.pop('redirect_field_name', REDIRECT_FIELD_NAME)
                return HttpResponseRedirect("%s?%s=%s" % (login_url, redirect_field_name, path))
            else:
                response = self.pre_process(request, *args, **kwargs)
                if not response:
                    return super(SmartView, self).dispatch(request, *args, **kwargs)
                else:
                    return response

        return wrapper(request, *args, **kwargs)

    def pre_process(self, request, *args, **kwargs):
        """
        Gives the view an opportunity to intercept this response and return a different
        response instead.  This can be used to check some precondition for example and to
        redirect the user somewhere else if they are not met.

        Views which wish to use this should return a Response object.
        """
        return None

    def lookup_obj_attribute(self, obj, field):
        """
        Looks for a field's value from the passed in obj.  Note that this will strip
        leading attributes to deal with subelements if possible
        """
        curr_field = field.encode('ascii', 'ignore').decode("utf-8")
        rest = None

        if field.find('.') >= 0:
            curr_field = field.split('.')[0]
            rest = '.'.join(field.split('.')[1:])

        # next up is the object itself
        obj_field = getattr(obj, curr_field, None)

        # if it is callable, do so
        if obj_field and getattr(obj_field, '__call__', None):
            obj_field = obj_field()

        if obj_field and rest:
            return self.lookup_obj_attribute(obj_field, rest)
        else:
            return obj_field

    def lookup_field_value(self, context, obj, field):
        """
        Looks up the field value for the passed in object and field name.

        Note that this method is actually called from a template, but this provides a hook
        for subclasses to modify behavior if they wish to do so.

        This may be used for example to change the display value of a variable depending on
        other variables within our context.
        """
        curr_field = field.encode('ascii', 'ignore').decode("utf-8")

        # if this isn't a subfield, check the view to see if it has a get_ method
        if field.find('.') == -1:
            # view supercedes all, does it have a 'get_' method for this obj
            view_method = getattr(self, 'get_%s' % curr_field, None)
            if view_method:
                return view_method(obj)

        return self.lookup_obj_attribute(obj, field)

    def lookup_field_label(self, context, field, default=None):
        """
        Figures out what the field label should be for the passed in field name.

        Our heuristic is as follows:
            1) we check to see if our field_config has a label specified
            2) if not, then we derive a field value from the field name
        """
        # if this is a subfield, strip off everything but the last field name
        if field.find('.') >= 0:
            return self.lookup_field_label(context, field.split('.')[-1], default)

        label = None

        # is there a label specified for this field
        if field in self.field_config and 'label' in self.field_config[field]:
            label = self.field_config[field]['label']

        # if we were given a default, use that
        elif default:
            label = default

        # check our model
        else:
            for model_field in self.model._meta.fields:
                if model_field.name == field:
                    return model_field.verbose_name.title()

        # otherwise, derive it from our field name
        if label is None:
            label = self.derive_field_label(field)

        return label

    def lookup_field_help(self, field, default=None):
        """
        Looks up the help text for the passed in field.
        """
        help = None

        # is there a label specified for this field
        if field in self.field_config and 'help' in self.field_config[field]:
            help = self.field_config[field]['help']

        # if we were given a default, use that
        elif default:
            help = default

        # try to see if there is a description on our model
        elif hasattr(self, 'model'):
            for model_field in self.model._meta.fields:
                if model_field.name == field:
                    help = model_field.help_text
                    break

        return help

    def lookup_field_class(self, field, obj=None, default=None):
        """
        Looks up any additional class we should include when rendering this field
        """
        css = ""

        # is there a class specified for this field
        if field in self.field_config and 'class' in self.field_config[field]:
            css = self.field_config[field]['class']

        # if we were given a default, use that
        elif default:
            css = default

        return css

    def derive_field_label(self, field, obj=None):
        """
        Derives a field label for the passed in field name.
        """
        # replace _'s with ' '
        label = field.replace('_', ' ').title()
        return label

    def derive_field_config(self):
        """
        Derives the field config for this instance.  By default we just use
        self.field_config
        """
        return self.field_config

    def get_template_names(self):
        """
        Returns the name of the template to use to render this request.

        Smartmin provides default templates as fallbacks, so appends it's own templates names to the end
        of whatever list is built by the generic views.

        Subclasses can override this by setting a 'template_name' variable on the class.
        """
        templates = []
        if getattr(self, 'template_name', None):
            templates.append(self.template_name)

        if getattr(self, 'default_template', None):
            templates.append(self.default_template)
        else:
            templates = super(SmartView, self).get_template_names()

        return templates

    def derive_fields(self):
        """
        Default implementation
        """
        fields = []
        if self.fields:
            fields.append(self.fields)

        return fields

    def derive_exclude(self):
        """
        Returns which fields we should exclude
        """
        exclude = []
        if self.exclude:
            exclude += self.exclude

        return exclude

    def derive_refresh(self):
        """
        Returns how many milliseconds before we should refresh
        """
        return self.refresh

    def get_context_data(self, **kwargs):
        """
        We supplement the normal context data by adding our fields and labels.
        """
        context = super(SmartView, self).get_context_data(**kwargs)

        # derive our field config
        self.field_config = self.derive_field_config()

        # add our fields
        self.fields = self.derive_fields()

        # build up our current parameter string, EXCLUSIVE of our page.  These
        # are used to build pagination URLs
        url_params = "?"
        order_params = ""
        for key in self.request.GET.keys():
            if key != 'page' and key != 'pjax' and key[0] != '_':
                for value in self.request.GET.getlist(key):
                    url_params += "%s=%s&" % (key, urlquote(value))
            elif key == '_order':
                order_params = "&".join(["%s=%s" % (key, _) for _ in self.request.GET.getlist(key)])

        context['url_params'] = url_params
        context['order_params'] = order_params + "&"
        context['pjax'] = self.pjax

        # set our blocks
        context['blocks'] = dict()

        # stuff it all in our context
        context['fields'] = self.fields
        context['view'] = self
        context['field_config'] = self.field_config

        context['title'] = self.derive_title()

        # and any extra context the user specified
        context.update(self.extra_context)

        # by default, our base is 'base.html', but we might be pjax
        base_template = "base.html"
        if 'pjax' in self.request.GET or 'pjax' in self.request.POST:
            base_template = "smartmin/pjax.html"

        if 'HTTP_X_PJAX' in self.request.META:
            base_template = "smartmin/pjax.html"

        context['base_template'] = base_template

        # set our refresh if we have one
        refresh = self.derive_refresh()
        if refresh:
            context['refresh'] = refresh

        return context

    def as_json(self, context):
        """
        Responsible for turning our context into an dict that can then be serialized into an
        JSON response.
        """
        return context

    def render_to_response(self, context, **response_kwargs):
        """
        Overloaded to deal with _format arguments.
        """
        # should we actually render in json?
        if '_format' in self.request.GET and self.request.GET['_format'] == 'json':
            json_data = self.as_json(context)
            return HttpResponse(json.dumps(json_data), content_type='application/javascript')

        # otherwise, return normally
        else:
            return super(SmartView, self).render_to_response(context)


class SmartTemplateView(SmartView, TemplateView):
    pass


class SmartReadView(SmartView, DetailView):
    default_template = 'smartmin/read.html'
    edit_button = None

    field_config = {'modified_blurb': dict(label="Modified"),
                    'created_blurb': dict(label="Created")}

    def derive_queryset(self):
        return super(SmartReadView, self).get_queryset()

    def get_queryset(self):
        self.queryset = self.derive_queryset()
        return self.queryset

    def derive_title(self):
        """
        By default we just return the string representation of our object
        """
        return str(self.object)

    @classmethod
    def derive_url_pattern(cls, path, action):
        """
        Returns the URL pattern for this view.
        """
        return r'^%s/%s/(?P<pk>\d+)/$' % (path, action)

    def derive_fields(self):
        """
        Derives our fields.  We first default to using our 'fields' variable if available,
        otherwise we figure it out from our object.
        """
        if self.fields:
            return list(self.fields)

        else:
            fields = []
            for field in self.object._meta.fields:
                fields.append(field.name)

            # only exclude?  then remove those items there
            exclude = self.derive_exclude()

            # remove any excluded fields
            fields = [field for field in fields if field not in exclude]

            return fields

    def get_modified_blurb(self, obj):
        return "%s by %s" % (obj.modified_on.strftime("%B %d, %Y at %I:%M %p"), obj.modified_by)

    def get_created_blurb(self, obj):
        return "%s by %s" % (obj.created_on.strftime("%B %d, %Y at %I:%M %p"), obj.created_by)


class SmartDeleteView(SmartView, DetailView, ProcessFormView):
    default_template = 'smartmin/delete_confirm.html'
    name_field = 'name'
    cancel_url = None
    redirect_url = None

    @classmethod
    def derive_url_pattern(cls, path, action):
        """
        Returns the URL pattern for this view.
        """
        return r'^%s/%s/(?P<pk>\d+)/$' % (path, action)

    def get_cancel_url(self):
        if not self.cancel_url:
            raise ImproperlyConfigured("DeleteView must define a cancel_url")

        return smart_url(self.cancel_url, self.object)

    def pre_delete(self, obj):
        # auto populate modified_by if it is present
        if hasattr(obj, 'modified_by_id') and self.request.user.id >= 0:
            obj.modified_by = self.request.user

    def post(self, request, *args, **kwargs):
        self.object = self.get_object()
        self.pre_delete(self.object)
        redirect_url = self.get_redirect_url()
        self.object.delete()

        return HttpResponseRedirect(redirect_url)

    def get_redirect_url(self, **kwargs):
        if not self.redirect_url:
            raise ImproperlyConfigured("DeleteView must define a redirect_url")

        return smart_url(self.redirect_url)

    def get_context_data(self, **kwargs):
        """ Add in the field to use for the name field """
        context = super(SmartDeleteView, self).get_context_data(**kwargs)
        context['name_field'] = self.name_field
        context['cancel_url'] = self.get_cancel_url()
        return context


class SmartListView(SmartView, ListView):
    default_template = 'smartmin/list.html'

    link_url = None
    link_fields = None
    add_button = None
    search_fields = None
    paginate_by = 25
    field_config = { 'is_active': dict(label=''), }
    default_order = None
    select_related = None

    list_permission = None

    @classmethod
    def derive_url_pattern(cls, path, action):
        if action == 'list':
            return r'^%s/$' % (path)
        else:
            return r'^%s/%s/$' % (path, action)

    def derive_search_fields(self):
        """
        Derives our search fields, by default just returning what was set
        """
        return self.search_fields

    def derive_title(self):
        """
        Derives our title from our list
        """
        title = super(SmartListView, self).derive_title()

        if not title:
            return force_text(self.model._meta.verbose_name_plural).title()
        else:
            return title

    def derive_link_fields(self, context):
        """
        Used to derive which fields should be linked.  This should return a set() containing
        the names of those fields which should be linkable.
        """
        if not self.link_fields is None:
            return self.link_fields

        else:
            link_fields = set()
            if self.fields:
                for field in self.fields:
                    if field != 'is_active':
                        link_fields.add(field)
                        break

        return link_fields

    def lookup_field_link(self, context, field, obj):
        """
        By default we just return /view/{{ id }}/ for the current object.
        """
        return smart_url(self.link_url, obj)

    def lookup_field_orderable(self, field):
        """
        Returns whether the passed in field is sortable or not, by default all 'raw' fields, that
        is fields that are part of the model are sortable.
        """
        try:
            self.model._meta.get_field_by_name(field)
            return True
        except:
            # that field doesn't exist, so not sortable
            return False

    def get_context_data(self, **kwargs):
        """
        Add in what fields are linkable
        """
        context = super(SmartListView, self).get_context_data(**kwargs)

        # our linkable fields
        self.link_fields = self.derive_link_fields(context)

        # stuff it all in our context
        context['link_fields'] = self.link_fields

        # our search term if any
        if 'search' in self.request.GET:
            context['search'] = self.request.GET['search']

        # our ordering field if any
        order = self.derive_ordering()
        if order:
            if order[0] == '-':
                context['order'] = order[1:]
                context['order_asc'] = False
            else:
                context['order'] = order
                context['order_asc'] = True

        return context

    def derive_select_related(self):
        return self.select_related

    def derive_queryset(self, **kwargs):
        """
        Derives our queryset.
        """
        # get our parent queryset
        queryset = super(SmartListView, self).get_queryset(**kwargs)

        # apply any filtering
        search_fields = self.derive_search_fields()
        if search_fields and 'search' in self.request.GET:
            terms = self.request.GET['search'].split()

            query = Q(pk__gt=0)
            for term in terms:
                term_query = Q(pk__lt=0)
                for field in search_fields:
                    term_query |= Q(**{ field: term })
                query &= term_query

            queryset = queryset.filter(query)

        # add any select related
        related = self.derive_select_related()
        if related:
            queryset = queryset.select_related(*related)

        # return our queryset
        return queryset

    def get_queryset(self, **kwargs):
        """
        Gets our queryset.  This takes care of filtering if there are any
        fields to filter by.
        """
        queryset = self.derive_queryset(**kwargs)

        # if our list should be filtered by a permission as well, do so
        if self.list_permission:
            # only filter if this user doesn't have a global permission
            if not self.request.user.has_perm(self.list_permission):
                user = self.request.user
                # guardian only behaves with model users
                if settings.ANONYMOUS_USER_ID and user.is_anonymous():
                    user = get_user_model().objects.get(pk=settings.ANONYMOUS_USER_ID)
                queryset = queryset.filter(id__in=get_objects_for_user(user, self.list_permission))

        return self.order_queryset(queryset)

    def derive_ordering(self):
        """
        Returns what field should be used for ordering (using a prepended '-' to indicate descending sort).

        If the default order of the queryset should be used, returns None
        """
        if '_order' in self.request.GET:
            return self.request.GET['_order']
        elif self.default_order:
            return self.default_order
        else:
            return None

    def order_queryset(self, queryset):
        """
        Orders the passed in queryset, returning a new queryset in response.  By default uses the _order query
        parameter.
        """
        order = self.derive_ordering()

        # if we get our order from the request
        # make sure it is a valid field in the list
<<<<<<< HEAD
        if '_order' in self.request.REQUEST:
            if order.lstrip('-') not in self.derive_fields():
=======
        if '_order' in self.request.GET:
            if order not in self.derive_fields():
>>>>>>> ffc5a0f5
                order = None

        if order:
            # if our order is a single string, convert to a simple list
            if isinstance(order, six.string_types):
                order = (order,)

            queryset = queryset.order_by(*order)

        return queryset

    def derive_fields(self):
        """
        Derives our fields.
        """
        if self.fields:
            return self.fields

        else:
            fields = []
            for field in self.object_list.model._meta.fields:
                if field.name != 'id':
                    fields.append(field.name)
            return fields

    def get_is_active(self, obj):
        """
        Default implementation of get_is_active which returns a simple div so as to
        render a green dot for active items and nothing for inactive ones.

        Users of SmartModel will get this rendering for free.
        """
        if obj.is_active:
            return '<div class="active_icon"></div>'
        else:
            return ''

    def render_to_response(self, context, **response_kwargs):
        """
        Overloaded to deal with _format arguments.
        """
        # is this a select2 format response?
        if self.request.GET.get('_format', 'html') == 'select2':

            results = []
            for obj in context['object_list']:
                result = None
                if hasattr(obj, 'as_select2'):
                    result = obj.as_select2()

                if not result:
                    result = dict(id=obj.pk, text="%s" % obj)

                results.append(result)

            json_data = dict(results=results, err='nil', more=context['page_obj'].has_next())
            return HttpResponse(json.dumps(json_data), content_type='application/javascript')
        # otherwise, return normally
        else:
            return super(SmartListView, self).render_to_response(context)


class SmartCsvView(SmartListView):

    def derive_filename(self):
        filename = getattr(self, 'filename', None)
        if not filename:
            filename = "%s.csv" % self.model._meta.verbose_name.lower()
        return filename

    def render_to_response(self, context, **response_kwargs):
        import csv

        # Create the HttpResponse object with the appropriate CSV header.
        response = HttpResponse(content_type='text/csv; charset=utf-8')
        response['Content-Disposition'] = 'attachment; filename=%s' % self.derive_filename()

        writer = csv.writer(response, quoting=csv.QUOTE_ALL)

        fields = self.derive_fields()

        # build up our header row
        header = []
        for field in fields:
            header.append(six.text_type(self.lookup_field_label(dict(), field)))
        writer.writerow([s.encode("utf-8") for s in header])

        # then our actual values
        for obj in self.object_list:
            row = []
            for field in fields:
                row.append(six.text_type(self.lookup_field_value(dict(), obj, field)))
            writer.writerow([s.encode("utf-8") for s in row])

        return response


class SmartXlsView(SmartListView):

    def derive_filename(self):
        filename = getattr(self, 'filename', None)
        if not filename:
            filename = "%s.xls" % self.model._meta.verbose_name.lower()
        return filename

    def render_to_response(self, context, **response_kwargs):

        from xlwt import Workbook
        book = Workbook()
        sheet1 = book.add_sheet(self.derive_title())
        fields = self.derive_fields()

        # build up our header row
        for col in range(len(fields)):
            field = fields[col]
            sheet1.write(0, col, six.text_type(self.lookup_field_label(dict(), field)))

        # then our actual values
        for row in range(len(self.object_list)):
            obj = self.object_list[row]
            for col in range(len(fields)):
                field = fields[col]
                value = six.text_type(self.lookup_field_value(dict(), obj, field))
                # skip the header
                sheet1.write(row + 1, col, value)

        # Create the HttpResponse object with the appropriate header.
        response = HttpResponse(content_type='application/vnd.ms-excel')
        response['Content-Disposition'] = 'attachment; filename=%s' % self.derive_filename()
        book.save(response)
        return response


class SmartFormMixin(object):
    readonly = ()
    field_config = {'modified_blurb': dict(label="Modified"),
                    'created_blurb': dict(label="Created")}
    success_message = None
    submit_button_name = _("Submit")

    def derive_title(self):
        """
        Derives our title from our object
        """
        if not self.title:
            return _("Form")
        else:
            return self.title

    def derive_success_message(self):
        """
        Returns a message to display when this form is successfully saved
        """
        return self.success_message

    def get_form(self, form_class=None):
        """
        Returns an instance of the form to be used in this view.
        """
        self.form = super(SmartFormMixin, self).get_form(form_class)

        fields = list(self.derive_fields())

        # apply our field filtering on our form class
        exclude = self.derive_exclude()
        exclude += self.derive_readonly()

        # remove any excluded fields
        for field in exclude:
            if field in self.form.fields:
                del self.form.fields[field]

        if fields is not None:
            # filter out our form fields
            for name, field in self.form.fields.items():
                if not name in fields:
                    del self.form.fields[name]

        # stuff in our referer as the default location for where to return
        location = forms.CharField(widget=forms.widgets.HiddenInput(), required=False)

        if ('HTTP_REFERER' in self.request.META):
            location.initial = self.request.META['HTTP_REFERER']

        # add the location to our form fields
        self.form.fields['loc'] = location

        if fields:
            fields.append('loc')

        # provides a hook to programmatically customize fields before rendering
        for (name, field) in self.form.fields.items():
            field = self.customize_form_field(name, field)
            self.form.fields[name] = field

        return self.form

    def customize_form_field(self, name, field):
        """
        Allows views to customize their form fields.  By default, Smartmin replaces the plain textbox
        date input with it's own DatePicker implementation.
        """
        if isinstance(field, forms.fields.DateField) and isinstance(field.widget, forms.widgets.DateInput):
            field.widget = widgets.DatePickerWidget()

        if isinstance(field, forms.fields.ImageField) and isinstance(field.widget, forms.widgets.ClearableFileInput):
            field.widget = widgets.ImageThumbnailWidget()

        return field

    def lookup_field_label(self, context, field, default=None):
        """
        Figures out what the field label should be for the passed in field name.

        We overload this so as to use our form to see if there is label set there.  If so
        then we'll pass that as the default instead of having our parent derive
        the field from the name.
        """
        default = None

        for form_field in self.form:
            if form_field.name == field:
                default = form_field.label
                break

        return super(SmartFormMixin, self).lookup_field_label(context, field, default=default)

    def lookup_field_help(self, field, default=None):
        """
        Looks up the help text for the passed in field.

        This is overloaded so that we can check whether our form has help text set
        explicitely.  If so, we will pass this as the default to our parent function.
        """
        default = None

        for form_field in self.form:
            if form_field.name == field:
                default = form_field.help_text
                break

        return super(SmartFormMixin, self).lookup_field_help(field, default=default)

    def derive_readonly(self):
        """
        Figures out what fields should be readonly.  We iterate our field_config to find all
        that have a readonly of true
        """
        readonly = list(self.readonly)
        for key, value in self.field_config.items():
            if 'readonly' in value and value['readonly']:
                readonly.append(key)

        return readonly

    def derive_fields(self):
        """
        Derives our fields.
        """
        if self.fields is not None:
            fields = list(self.fields)
        else:
            form = self.form
            fields = []
            for field in form:
                fields.append(field.name)

            # this is slightly confusing but we add in readonly fields here because they will still
            # need to be displayed
            readonly = self.derive_readonly()
            if readonly:
                fields += readonly

        # remove any excluded fields
        for exclude in self.derive_exclude():
            if exclude in fields:
                fields.remove(exclude)

        return fields

    def get_form_class(self):
        """
        Returns the form class to use in this view
        """
        form_class = None

        if self.form_class:
            form_class = self.form_class

        else:
            if self.model is not None:
                # If a model has been explicitly provided, use it
                model = self.model
            elif hasattr(self, 'object') and self.object is not None:
                # If this view is operating on a single object, use
                # the class of that object
                model = self.object.__class__
            else:
                # Try to get a queryset and extract the model class
                # from that
                model = self.get_queryset().model

            # run time parameters when building our form
            factory_kwargs = self.get_factory_kwargs()
            form_class = model_forms.modelform_factory(model, **factory_kwargs)

        return form_class

    def get_factory_kwargs(self):
        """
        Let's us specify any extra parameters we might want to call for our form factory.

        These can include: 'form', 'fields', 'exclude' or 'formfield_callback'
        """
        params = dict()

        exclude = self.derive_exclude()
        exclude += self.derive_readonly()

        if self.fields:
            fields = list(self.fields)
            for ex in exclude:
                if ex in fields:
                    fields.remove(ex)

            params['fields'] = fields

        if exclude:
            params['exclude'] = exclude

        return params

    def get_success_url(self):
        """
        By default we use the referer that was stuffed in our
        form when it was created
        """
        if self.success_url:
            # if our smart url references an object, pass that in
            if self.success_url.find('@') > 0:
                return smart_url(self.success_url, self.object)
            else:
                return smart_url(self.success_url, None)

        elif 'loc' in self.form.cleaned_data:
            return self.form.cleaned_data['loc']

        raise ImproperlyConfigured("No redirect location found, override get_success_url to not use redirect urls")


    def derive_initial(self):
        """
        Returns what initial dict should be passed to our form. By default this is empty.
        """
        return dict()

    def get_form_kwargs(self):
        """
        We override this, using only those fields specified if they are specified.

        Otherwise we include all fields in a standard ModelForm.
        """
        kwargs = super(SmartFormMixin, self).get_form_kwargs()
        kwargs['initial'] = self.derive_initial()
        return kwargs

    def derive_submit_button_name(self):
        """
        Returns the name for our button
        """
        return self.submit_button_name

    def get_context_data(self, **kwargs):
        context = super(SmartFormMixin, self).get_context_data(**kwargs)
        context['submit_button_name'] = self.derive_submit_button_name()
        return context


class SmartFormView(SmartFormMixin, SmartView, FormView):
    default_template = 'smartmin/form.html'

    def form_valid(self, form):
        # plug in our success message
        messages.success(self.request, self.derive_success_message())
        return super(SmartFormView, self).form_valid(form)


class SmartModelFormView(SmartFormMixin, SmartView, ModelFormMixin):
    grant_permissions = None
    javascript_submit = None

    field_config = { 'modified_blurb': dict(label="Modified"),
                     'created_blurb': dict(label="Created") }

    def derive_title(self):
        """
        Derives our title from our object
        """
        if not self.title:
            return _("Edit %s") % force_text(self.model._meta.verbose_name).title()
        else:
            return self.title

    def pre_save(self, obj):
        """
        Called before an object is saved away
        """
        return obj

    def save(self, obj):
        """
        Actually does the saving of this object, this is when the object is committed
        """
        self.object.save()
        self.save_m2m()

    def form_valid(self, form):
        self.object = form.save(commit=False)

        try:
            self.object = self.pre_save(self.object)
            self.save(self.object)
            self.object = self.post_save(self.object)

            messages.success(self.request, self.derive_success_message())
            if 'HTTP_X_FORMAX' not in self.request.META:
                return HttpResponseRedirect(self.get_success_url())
            else:
                response = self.render_to_response(self.get_context_data(form=form))
                response['REDIRECT'] = self.get_success_url()
                return response

        except IntegrityError as e:
            message = str(e).capitalize()
            errors = self.form._errors.setdefault(forms.forms.NON_FIELD_ERRORS, forms.utils.ErrorList())
            errors.append(message)
            return self.render_to_response(self.get_context_data(form=form))

    def save_m2m(self):
        """
        By default saves the form's m2m, can be overridden if a more complicated m2m model exists
        """
        self.form.save_m2m()

    def post_save(self, obj):
        """
        Called after an object is successfully saved
        """
        # if we have permissions to grant, do so
        if self.grant_permissions:
            for permission in self.grant_permissions:
                # if the user doesn't have this permission globally already
                if not self.request.user.has_perm(permission):
                    # then assign it for this object
                    assign_perm(permission, self.request.user, self.object)

        return obj

    def get_context_data(self, **kwargs):
        context = super(SmartModelFormView, self).get_context_data(**kwargs)
        context['javascript_submit'] = self.javascript_submit
        return context


class SmartUpdateView(SmartModelFormView, UpdateView):
    default_template = 'smartmin/update.html'
    exclude = ('created_by', 'modified_by')
    submit_button_name = _("Save Changes")

    # allows you to specify the name of URL to use for a remove link that will automatically be shown
    delete_url = None

    def derive_queryset(self):
        return super(SmartUpdateView, self).get_queryset()

    def get_queryset(self):
        self.queryset = self.derive_queryset()
        return self.queryset

    @classmethod
    def derive_url_pattern(cls, path, action):
        """
        Returns the URL pattern for this view.
        """
        return r'^%s/%s/(?P<pk>\d+)/$' % (path, action)

    def derive_success_message(self):
        # First check whether a default message has been set
        if self.success_message is None:
            return "Your %s has been updated." % self.model._meta.verbose_name
        else:
            return self.success_message

    def pre_save(self, obj):
        # auto populate modified_by if it is present
        if hasattr(obj, 'modified_by_id') and self.request.user.id >= 0:
            obj.modified_by = self.request.user

        return obj

    def get_context_data(self, **kwargs):
        context = super(SmartUpdateView, self).get_context_data(**kwargs)

        if self.delete_url:
            context['delete_url'] = smart_url(self.delete_url, self.object)

        return context

    def get_modified_blurb(self, obj):
        return "%s by %s" % (obj.modified_on.strftime("%B %d, %Y at %I:%M %p"), obj.modified_by)

    def get_created_blurb(self, obj):
        return "%s by %s" % (obj.created_on.strftime("%B %d, %Y at %I:%M %p"), obj.created_by)


class SmartMultiFormView(SmartView, TemplateView):
    default_template = 'smartmin/multi_form.html'
    forms = {}

    # allows you to specify the name of URL to use for a remove link that will automatically be shown
    delete_url = None

    def get(self, request, *args, **kwargs):
        context = self.get_context_data(**kwargs)

        page_forms = []
        for prefix, form in self.forms.items():
            f = form(prefix=prefix)
            page_forms.append(f)

        context['forms'] = page_forms

        return self.render_to_response(context)

    def post(self, request, *args, **kwargs):
        context = self.get_context_data(**kwargs)

        # process our forms
        page_forms = []
        valid = True
        for prefix, form in self.forms.items():
            f = form(request.POST, prefix=prefix)
            valid = valid and f.is_valid()
            page_forms.append(f)

        if not valid:
            context['forms'] = page_forms
            return self.render_to_response(context)
        else:
            # redirect to success page
            pass

    def get_context_data(self, **kwargs):
        context = super(SmartMultiFormView, self).get_context_data(**kwargs)

        if self.delete_url:
            context['delete_url'] = smart_url(self.delete_url, self.object)

        return context


class SmartCreateView(SmartModelFormView, CreateView):
    default_template = 'smartmin/create.html'
    exclude = ('created_by', 'modified_by', 'is_active')
    submit_button_name = _("Create")

    def pre_save(self, obj):
        # auto populate created_by if it is present
        if hasattr(obj, 'created_by_id') and self.request.user.id >= 0:
            obj.created_by = self.request.user

        # auto populate modified_by if it is present
        if hasattr(obj, 'modified_by_id') and self.request.user.id >= 0:
            obj.modified_by = self.request.user

        return obj

    def derive_success_message(self):
        # First check whether a default message has been set
        if self.success_message is None:
            return _("Your new %s has been created.") % self.model._meta.verbose_name
        else:
            return self.success_message

    def derive_title(self):
        """
        Derives our title from our object
        """
        if not self.title:
            return _("Create %s") % force_text(self.model._meta.verbose_name).title()
        else:
            return self.title


class SmartCSVImportView(SmartCreateView):
    success_url = 'id@csv_imports.importtask_read'

    fields = ('csv_file',)

    def derive_title(self):
        return _("Import %s") % self.crudl.model._meta.verbose_name_plural.title()

    def pre_save(self, obj):
        obj = super(SmartCSVImportView, self).pre_save(obj)
        obj.model_class = "%s.%s" % (self.crudl.model.__module__, self.crudl.model.__name__)
        return obj

    def post_save(self, task):
        task = super(SmartCSVImportView, self).post_save(task)

        task.import_params = json.dumps(self.form.data)

        # kick off our CSV import
        task.start()

        return task


class SmartCRUDL(object):
    actions = ('create', 'read', 'update', 'delete', 'list')
    model_name = None
    app_name = None
    module_name = None
    path = None

    permissions = True

    def __init__(self, model=None, path=None, actions=None):
        # set our model if passed in
        if model:
            self.model = model

        # derive our model name
        if not self.model_name:
            self.model_name = self.model._meta.object_name

        # derive our app name
        if not self.app_name:
            self.app_name = self.model._meta.app_label

        # derive our path from our class name
        if not path and not self.path:
            self.path = self.model_name.lower()

        # derive our module name from our class's module
        if not self.module_name:
            parts = self.__class__.__module__.split(".")
            self.module_name = parts[-2]

            # deal with special case of views subdirectories, we need to go up one more to find the real module
            if self.module_name == 'views' and len(parts) >= 3:
                self.module_name = parts[-3]

        # set our actions if set
        if actions:
            self.actions = actions

    def permission_for_action(self, action):
        """
        Returns the permission to use for the passed in action
        """
        return "%s.%s_%s" % (self.app_name.lower(), self.model_name.lower(), action)

    def template_for_action(self, action):
        """
        Returns the template to use for the passed in action
        """
        return "%s/%s_%s.html" % (self.module_name.lower(), self.model_name.lower(), action)

    def url_name_for_action(self, action):
        """
        Returns the reverse name for this action
        """
        return "%s.%s_%s" % (self.module_name.lower(), self.model_name.lower(), action)

    def view_for_action(self, action):
        """
        Returns the appropriate view class for the passed in action
        """
        # this turns replace_foo into ReplaceFoo and read into Read
        class_name = "".join([word.capitalize() for word in action.split("_")])
        view = None

        # see if we have a custom class defined for this action
        if hasattr(self, class_name):
            # return that one
            view = getattr(self, class_name)

            # no model set?  set it ourselves
            if not getattr(view, 'model', None):
                view.model = self.model

            # no permission and we are supposed to set them, do so
            if not hasattr(view, 'permission') and self.permissions:
                view.permission = self.permission_for_action(action)

            # set our link URL based on read and update
            if not getattr(view, 'link_url', None):
                if 'read' in self.actions:
                    view.link_url = 'id@%s' % self.url_name_for_action('read')
                elif 'update' in self.actions:
                    view.link_url = 'id@%s' % self.url_name_for_action('update')

            # if we can't infer a link URL then view class must override lookup_field_link
            if not getattr(view, 'link_url', None) and 'lookup_field_link' not in view.__dict__:
                view.link_fields = ()

            # set add_button based on existence of Create view if add_button not explicitly set
            if action == 'list' and getattr(view, 'add_button', None) is None:
                view.add_button = 'create' in self.actions

            # set edit_button based on existence of Update view if edit_button not explicitly set
            if action == 'read' and getattr(view, 'edit_button', None) is None:
                view.edit_button = 'update' in self.actions

            # if update or create, set success url if not set
            if not getattr(view, 'success_url', None) and (action == 'update' or action == 'create'):
                view.success_url = '@%s' % self.url_name_for_action('list')

        # otherwise, use our defaults
        else:
            options = dict(model=self.model)

            # if this is an update or create, and we have a list view, then set the default to that
            if action == 'update' or action == 'create' and 'list' in self.actions:
                options['success_url'] = '@%s' % self.url_name_for_action('list')

            # set permissions if appropriate
            if self.permissions:
                options['permission'] = self.permission_for_action(action)

            if action == 'create':
                view = type(str("%sCreateView" % self.model_name), (SmartCreateView,), options)

            elif action == 'read':
                if 'update' in self.actions:
                    options['edit_button'] = True

                view = type(str("%sReadView" % self.model_name), (SmartReadView,), options)

            elif action == 'update':
                if 'delete' in self.actions:
                    options['delete_url'] = 'id@%s' % self.url_name_for_action('delete')

                view = type(str("%sUpdateView" % self.model_name), (SmartUpdateView,), options)

            elif action == 'delete':
                if 'list' in self.actions:
                    options['cancel_url'] = '@%s' % self.url_name_for_action('list')
                    options['redirect_url'] = '@%s' % self.url_name_for_action('list')

                elif 'update' in self.actions:
                    options['cancel_url'] = '@%s' % self.url_name_for_action('update')

                view = type(str("%sDeleteView" % self.model_name), (SmartDeleteView,), options)

            elif action == 'list':
                if 'read' in self.actions:
                    options['link_url'] = 'id@%s' % self.url_name_for_action('read')
                elif 'update' in self.actions:
                    options['link_url'] = 'id@%s' % self.url_name_for_action('update')
                else:
                    options['link_fields'] = ()

                if 'create' in self.actions:
                    options['add_button'] = True

                view = type(str("%sListView" % self.model_name), (SmartListView,), options)

            elif action == 'csv_import':
                options['model'] = ImportTask
                view = type(str("%sCSVImportView" % self.model_name), (SmartCSVImportView,), options)

        if not view:
            # couldn't find a view?  blow up
            raise Exception("No view found for action: %s" % action)

        # set the url name for this view
        view.url_name = self.url_name_for_action(action)

        # no template set for it?  set one based on our action and app name
        if not getattr(view, 'template_name', None):
            view.template_name = self.template_for_action(action)

        view.crudl = self

        return view

    def pattern_for_view(self, view, action):
        """
        Returns the URL pattern for the passed in action.
        """
        # if this view knows how to define a URL pattern, call that
        if getattr(view, 'derive_url_pattern', None):
            return view.derive_url_pattern(self.path, action)

        # otherwise take our best guess
        else:
            return r'^%s/%s/$' % (self.path, action)

    def as_urlpatterns(self):
        """
        Creates the appropriate URL patterns for this object.
        """
        urlpatterns = patterns('')

        # for each of our actions
        for action in self.actions:
            view_class = self.view_for_action(action)
            view_pattern = self.pattern_for_view(view_class, action)
            name = self.url_name_for_action(action)
            urlpatterns += patterns('', url(view_pattern, view_class.as_view(), name=name))

        return urlpatterns<|MERGE_RESOLUTION|>--- conflicted
+++ resolved
@@ -694,13 +694,8 @@
 
         # if we get our order from the request
         # make sure it is a valid field in the list
-<<<<<<< HEAD
         if '_order' in self.request.REQUEST:
             if order.lstrip('-') not in self.derive_fields():
-=======
-        if '_order' in self.request.GET:
-            if order not in self.derive_fields():
->>>>>>> ffc5a0f5
                 order = None
 
         if order:
