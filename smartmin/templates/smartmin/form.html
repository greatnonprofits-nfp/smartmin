{% extends "smartmin/base.html" %}

{% load smartmin %}

{% block content %}
{% block pjax %}
<div class="row" id="pjax">
  <div class="{% block form-span %}span9{% endblock %}">
  {% block pre-form %}{% endblock %}

  <form class="smartmin-form" method="post" enctype="multipart/form-data">
    {% block pre-form-errors %}
    {% endblock pre-form-errors %}

    {% if form.non_field_errors %}
    <div class="alert-message error form-errors">
      {{ form.non_field_errors }}
    </div>
    {% endif %}

    {% block post-form-errors %}
    {% endblock post-form-errors %}

    {% block pre-fields %}
    {% endblock %}

    <legend>{% block form-help %}{% endblock form-help %}</legend>

    {% block fields %}
    <fieldset>
    {% for field in fields %}
<<<<<<< HEAD
    {% with form|field:field as form_field %}

    {% getblock "before_field_" field %}

    {% if form_field and form_field.is_hidden %}
    {{ form_field }}
    {% else %}
      {% if form_field %}
      <div class="clearfix form-field {% if form_field.errors %}error{% endif %}">
        <label for="{{ field.name }}">{% get_label field %}</label>
        <div class="input">{{ form_field }}
          {% with view|field_help:field as help %}
          {% if help %}
          <span class="help-block">{{ help }}</span>
          {% endif %}
          {% endwith %}
        
          {% if form_field.errors %}
          <span class="help-block field-errors">{{ form_field.errors }}</span>
          {% endif %}
        </div>
      </div>
      {% else %}
      <div class="clearfix form-field">
        <label for="{{ field.name }}">{% get_label field %}</label>
        <div class="input">
          <span class="uneditable-input">{% get_value_from_view field %}</span>
          {% with view|field_help:field as help %}
          {% if help %}
          <span class="help-block">{{ help }}</span>
          {% endif %}
          {% endwith %}
        </div>
      </div>
      {% endif %}
    {% endif %}

    {% getblock "after_field_" field %}

    {% endwith %}
=======
    {% render_field field %}
>>>>>>> 7c36069f
    {% endfor %}
    </fieldset>
    {% endblock fields %}

    {% block post-fields %}
    {% endblock post-fields %}

    {% csrf_token %}

    {% block form-buttons %}
    <div class="actions">
      <input type="submit" class="btn primary" value="{{ submit_button_name }}">
      <a class="btn" onclick="javascript:history.go(-1)">Cancel</a>
    </div>
    {% endblock %}
  </form>

  {% block post-form %}{% endblock post-form %}
</div>
</div>
{% endblock pjax %}
{% endblock content %}

{% block extra-script %}
{{ block.super }}
{% if javascript_submit %}
<script>
  // attach a submit handler to the form
  $("#smartmin_form").submit(function(event) {
  
  // stop form from submitting normally
  event.preventDefault();
  event.stopPropagation();

  // get some values from elements on the page:
  var form = $(this);
  var data = form.serialize();
  {{ javascript_submit }}(form, data);
  });
</script>
{% endif %}
{% endblock %}<|MERGE_RESOLUTION|>--- conflicted
+++ resolved
@@ -29,50 +29,7 @@
     {% block fields %}
     <fieldset>
     {% for field in fields %}
-<<<<<<< HEAD
-    {% with form|field:field as form_field %}
-
-    {% getblock "before_field_" field %}
-
-    {% if form_field and form_field.is_hidden %}
-    {{ form_field }}
-    {% else %}
-      {% if form_field %}
-      <div class="clearfix form-field {% if form_field.errors %}error{% endif %}">
-        <label for="{{ field.name }}">{% get_label field %}</label>
-        <div class="input">{{ form_field }}
-          {% with view|field_help:field as help %}
-          {% if help %}
-          <span class="help-block">{{ help }}</span>
-          {% endif %}
-          {% endwith %}
-        
-          {% if form_field.errors %}
-          <span class="help-block field-errors">{{ form_field.errors }}</span>
-          {% endif %}
-        </div>
-      </div>
-      {% else %}
-      <div class="clearfix form-field">
-        <label for="{{ field.name }}">{% get_label field %}</label>
-        <div class="input">
-          <span class="uneditable-input">{% get_value_from_view field %}</span>
-          {% with view|field_help:field as help %}
-          {% if help %}
-          <span class="help-block">{{ help }}</span>
-          {% endif %}
-          {% endwith %}
-        </div>
-      </div>
-      {% endif %}
-    {% endif %}
-
-    {% getblock "after_field_" field %}
-
-    {% endwith %}
-=======
     {% render_field field %}
->>>>>>> 7c36069f
     {% endfor %}
     </fieldset>
     {% endblock fields %}
