--- conflicted
+++ resolved
@@ -114,11 +114,10 @@
     margin-bottom: 0px;
 }
 
-<<<<<<< HEAD
 fieldset {
     padding-top: 0px;
 }
-=======
+
 fieldset.field-group legend {
     background: white;
     float: left;
@@ -138,6 +137,4 @@
 
 fieldset.field-group div label {
     clear: both;
-}
-
->>>>>>> 7c36069f
+}